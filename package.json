{
  "name": "@niledatabase/nile-mcp-server",
<<<<<<< HEAD
  "version": "1.0.0-alpha.13",
=======
  "version": "1.1.0",
>>>>>>> 4dbae79c
  "description": "Nile MCP Server Implementation",
  "main": "dist/index.js",
  "type": "module",
  "scripts": {
    "prebuild": "rm -rf dist",
    "build": "tsc",
    "start": "node dist/index.js",
    "test": "jest"
  },
  "keywords": [
    "nile",
    "mcp",
    "database"
  ],
  "author": "Nile",
  "license": "MIT",
  "dependencies": {
    "@modelcontextprotocol/sdk": "^1.4.1",
    "@types/express": "^5.0.0",
    "@types/node": "^20.11.16",
    "@types/pg": "^8.11.11",
    "dotenv": "^16.4.7",
    "express": "^4.21.2",
    "pg": "^8.13.1",
    "ts-node": "^10.9.2",
    "typescript": "^5.3.3",
    "winston": "^3.17.0",
    "winston-daily-rotate-file": "^5.0.0",
    "zod": "^3.22.4"
  },
  "devDependencies": {
    "@semantic-release/changelog": "^6.0.0",
    "@semantic-release/git": "^10.0.0",
    "@types/jest": "^29.5.12",
    "jest": "^29.7.0",
    "semantic-release": "^24.0.0",
    "ts-jest": "^29.1.2"
  },
  "publishConfig": {
    "access": "public",
    "registry": "https://registry.npmjs.org/"
  },
  "repository": {
    "type": "git",
    "url": "https://github.com/niledatabase/nile-mcp-server.git"
  },
  "release": {
    "branches": [
      {
        "name": "alpha",
        "prerelease": true
      },
      {
        "name": "main"
      }
    ],
    "plugins": [
      "@semantic-release/commit-analyzer",
      "@semantic-release/release-notes-generator",
      "@semantic-release/changelog",
      [
        "@semantic-release/npm",
        {
          "npmPublish": true,
          "pkgRoot": "."
        }
      ],
      "@semantic-release/git"
    ]
  },
  "packageManager": "yarn@1.22.22+sha512.a6b2f7906b721bba3d67d4aff083df04dad64c399707841b7acf00f6b133b7ac24255f2652fa22ae3534329dc6180534e98d17432037ff6fd140556e2bb3137e"
}<|MERGE_RESOLUTION|>--- conflicted
+++ resolved
@@ -1,10 +1,6 @@
 {
   "name": "@niledatabase/nile-mcp-server",
-<<<<<<< HEAD
-  "version": "1.0.0-alpha.13",
-=======
   "version": "1.1.0",
->>>>>>> 4dbae79c
   "description": "Nile MCP Server Implementation",
   "main": "dist/index.js",
   "type": "module",
